--- conflicted
+++ resolved
@@ -75,24 +75,12 @@
     pub fn not_older_than(&self, chain_ctrs: &HashMap<Id, u64>) -> crate::Result<()> {
         let this_ctrs = self.chain_ctrs();
         chain_ctrs.iter().try_for_each(|(chain, other_ctr)| {
-<<<<<<< HEAD
-            let this_ctr = this_ctrs
-                .get(chain);
-            if this_ctr.is_none() {
-                return Err(crate::Error::VersionError(String::from("This database is older than the reference database",)));
-            }
-            if this_ctr.unwrap() >= other_ctr {
-                Ok(())
-            } else {
-                Err(crate::Error::VersionError(String::from(
-=======
             let this_ctr = this_ctrs.get(chain).ok_or(crate::Error::VersionError(String::from(
                 "This database is older than the reference database",
             )))?;
             match this_ctr >= other_ctr {
                 true => Ok(()),
                 false => Err(crate::Error::VersionError(String::from(
->>>>>>> d5258ef6
                     "This database is older than the reference database",
                 )))
             }
