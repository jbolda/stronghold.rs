--- conflicted
+++ resolved
@@ -34,17 +34,10 @@
         }
 
         // call to the c code
-<<<<<<< HEAD
         match unsafe { os_random_secrandom(buf.as_mut_ptr(), buf.len()) } {
             0 => Ok(()),
             _ => Err(OsRandomErr.into()),
         }
-=======
-        Ok(match unsafe { os_random_secrandom(buf.as_mut_ptr(), buf.len()) } {
-            0 => (),
-            _ => Err(OsRandomErr)?,
-        })
->>>>>>> d5258ef6
     }
 }
 
